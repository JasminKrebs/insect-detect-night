"""Stream OAK camera live feed and configure settings via NiceGUI-based web app.

Source:   https://github.com/maxsitt/insect-detect
License:  GNU GPLv3 (https://choosealicense.com/licenses/gpl-3.0/)
Author:   Maximilian Sittinger (https://github.com/maxsitt)
Docs:     https://maxsitt.github.io/insect-detect-docs/

Run this script with the Python interpreter from the virtual environment where you installed
the required packages, e.g. with 'env_insdet/bin/python3 insect-detect/webapp.py'.

Modify the 'configs/config_selector.yaml' file to select the active configuration file
that will be used to load all configuration parameters.

- load YAML file with configuration parameters and JSON file with detection model parameters
- stream frames (MJPEG-encoded bitstream) from OAK camera to browser-based web app via HTTP
- draw SVG overlay with tracker/model data on frames (bounding box, label, confidence, tracking ID)
- control camera settings via web app
- save modified configuration parameters to config file
- optionally start recording session with specified configuration parameters

partly based on open source scripts available at https://github.com/zauberzeug/nicegui
"""

import asyncio
import base64
import copy
import signal
import socket
import subprocess
import sys
import time
import threading
from datetime import datetime
from gpiozero import LED
from pathlib import Path

import depthai as dai
from fastapi import Response
from nicegui import Client, app, binding, core, ui

from utils.app import create_duration_inputs, convert_duration, grid_separator, validate_number
from utils.config import check_config_changes, parse_json, parse_yaml, update_config_file, update_config_selector
from utils.log import subprocess_log
from utils.network import get_current_connection, get_ip_address, set_up_network
from utils.oak import convert_bbox_roi, create_pipeline
from utils.power import init_power_manager
from utils.led_client import set_led_detect, set_led_off, set_led_on

# Set base path and get hostname + IP address
BASE_PATH = Path(__file__).parent
HOSTNAME = socket.gethostname()
IP_ADDRESS = get_ip_address()

<<<<<<< HEAD
# Initialize power manager
get_chargelevel, get_power_info, external_shutdown = init_power_manager("wittypi")

# Set up LED on GPIO pin 12
led = LED(12)

# Blink LED fast if USB C battery is not connected/active
chargelevel = get_chargelevel()
if chargelevel != "USB_C_IN":
    led.blink(on_time=0.3, off_time=0.3, background=True)

    # Wait until USB C battery is connected/active before starting web app
    while chargelevel != "USB_C_IN":
        time.sleep(1)
        chargelevel = get_chargelevel()
    led.off()

# Blink LED slowly to indicate that the web app is running
led.blink(on_time=1, off_time=1, background=True)
=======
# Create directory where logs will be stored
LOGS_PATH = BASE_PATH / "logs"
LOGS_PATH.mkdir(parents=True, exist_ok=True)
>>>>>>> 09c3dd07

# Set paths for marker files to indicate web app auto-run and streaming mode
AUTO_RUN_MARKER = BASE_PATH / ".auto_run_active"
STREAMING_MARKER = BASE_PATH / ".streaming_active"  # indicates user interaction with web app

# Increase threshold for max. binding propagation time to avoid early warning messages
binding.MAX_PROPAGATION_TIME = 0.05  # default: 0.01 seconds

# Set fields that are allowed to be empty in the config file (won't be replaced with default value)
# For hotspot and Wi-Fi connections 'ssid' and 'password' are always allowed to be empty
OPTIONAL_CONFIG_FIELDS = {
    "deployment.start",
    "deployment.location.latitude",
    "deployment.location.longitude",
    "deployment.location.accuracy",
    "deployment.setting",
    "deployment.notes",
    "startup.auto_run.fallback"
}


@ui.page("/")
async def main_page():
    """Main entry point for the web app."""
    # Start camera if not already running and set up video stream
    if not hasattr(app.state, "device") or app.state.device is None:
        await start_camera()
    await setup_video_stream()

    # Create timer to update frame (and overlay if enabled) depending on camera frame rate
    app.state.frame_timer = ui.timer(round(1 / app.state.config.webapp.fps, 3), update_frame_and_overlay)

    # Create main content container for UI elements (single column layout for responsive width and centering)
    with ui.column(align_items="center").classes("w-full max-w-3xl mx-auto"):
        create_ui_layout()


@ui.refreshable
def create_ui_layout():
    """Define layout for all UI elements."""
    create_video_stream_container()
    create_control_elements()

    with ui.card().tight().classes("w-full"):
        with ui.expansion("Deployment", icon="location_on").classes("w-full font-bold"):
            create_deployment_section()

    with ui.card().tight().classes("w-full"):
        with ui.expansion("Configuration", icon="settings").classes("w-full font-bold"):
            with ui.expansion("Camera Settings", icon="photo_camera").classes("w-full font-bold"):
                create_camera_settings()
            ui.separator()
            with ui.expansion("Detection Settings", icon="radar").classes("w-full font-bold"):
                create_detection_settings()
            ui.separator()
            with ui.expansion("Recording Settings", icon="videocam").classes("w-full font-bold"):
                create_recording_settings()
            ui.separator()
            with ui.expansion("Post-Processing Settings", icon="tune").classes("w-full font-bold"):
                create_processing_settings()
            ui.separator()
            with ui.expansion("Startup Settings", icon="rocket_launch").classes("w-full font-bold"):
                create_startup_settings()
            ui.separator()
            with ui.expansion("Web App Settings", icon="video_settings").classes("w-full font-bold"):
                create_webapp_settings()
            ui.separator()
            with ui.expansion("System Settings", icon="settings_applications").classes("w-full font-bold"):
                create_system_settings()
            ui.separator()
            with ui.expansion("Network Settings", icon="network_wifi").classes("w-full font-bold"):
                create_network_settings()

    with ui.card().tight().classes("w-full"):
        with ui.expansion("Advanced", icon="build").classes("w-full font-bold"):
            with ui.expansion("View Logs", icon="article").classes("w-full font-bold"):
                create_logs_section()

    with ui.row().classes("w-full justify-end mt-2 mb-4"):
        ui.button("Save Config", on_click=save_config, color="green", icon="save")
        ui.button("Start Recording", on_click=start_recording, color="teal", icon="play_circle")
        ui.button("Stop App", on_click=confirm_shutdown, color="red", icon="power_settings_new")


async def start_camera():
    """Connect to OAK device and start camera with selected configuration."""

<<<<<<< HEAD
    # Only parse config files if this is the initial startup (config not already loaded) - this will help update the UI when switching configs
    if not hasattr(app.state, 'config') or app.state.config is None:
        # Parse active config file and load configuration parameters
        app.state.config_selector = parse_yaml(base_path / "configs" / "config_selector.yaml")
        app.state.config_active = app.state.config_selector.config_active
        app.state.config = parse_yaml(base_path / "configs" / app.state.config_active)
        app.state.config_updates = copy.deepcopy(dict(app.state.config))
        app.state.model_active = app.state.config.detection.model.weights
        app.state.config_model = parse_json(base_path / "models" / app.state.config.detection.model.config)
        app.state.models = sorted([file.name for file in (base_path / "models").glob("*.blob")])
        app.state.configs = sorted([file.name for file in (base_path / "configs").glob("*.yaml")
                                if file.name != "config_selector.yaml"])
        
    # Ensure night section exists in config_updates
    if "night" not in app.state.config_updates:
        app.state.config_updates["night"] = {}
    if "ir_intensity" not in app.state.config_updates["night"]:
        app.state.config_updates["night"]["ir_intensity"] = 0.1
    if "led_brightness" not in app.state.config_updates["night"]:
        app.state.config_updates["night"]["led_brightness"] = 50
=======
    # Parse active config file and load configuration parameters
    app.state.config_selector = parse_yaml(BASE_PATH / "configs" / "config_selector.yaml")
    app.state.config_active = app.state.config_selector.config_active
    app.state.config = parse_yaml(BASE_PATH / "configs" / app.state.config_active)
    app.state.config_updates = copy.deepcopy(dict(app.state.config))
    app.state.model_active = app.state.config.detection.model.weights
    app.state.config_model = parse_json(BASE_PATH / "models" / app.state.config.detection.model.config)
    app.state.models = sorted([file.name for file in (BASE_PATH / "models").glob("*.blob")])
    app.state.configs = sorted([file.name for file in (BASE_PATH / "configs").glob("*.yaml")
                                if file.name != "config_selector.yaml"])
    app.state.scripts = sorted([file.name for file in BASE_PATH.glob("*.py")])
    app.state.logs = sorted([file.name for file in LOGS_PATH.glob("*.log")])
>>>>>>> 09c3dd07

    # Initialize relevant app.state variables
    app.state.use_mono = app.state.config_updates["camera"]["mode"] == "mono"
    app.state.mono_exposure_mode = app.state.config.camera.exposure.mode
    app.state.connection = get_current_connection()
    app.state.start_recording = False
    app.state.exposure_region_active = False
    app.state.show_overlay = True
    app.state.tracker_data = []
    app.state.labels = app.state.config_model.mappings.labels
    app.state.focus_initialized = False
    app.state.manual_focus_enabled = app.state.config.camera.focus.mode == "manual"
    app.state.focus_range_enabled = app.state.config.camera.focus.mode == "range"
    app.state.focus_distance_enabled = app.state.config.camera.focus.type == "distance"
    app.state.aspect_ratio = app.state.config.webapp.resolution.width / app.state.config.webapp.resolution.height
    app.state.rec_durations = {
        "default": convert_duration(app.state.config.recording.duration.default),
        "battery": {level: convert_duration(getattr(app.state.config.recording.duration.battery, level))
                    for level in ["high", "medium", "low", "minimal"]}
    }
    app.state.fps = 0
    app.state.lens_pos = 0
    app.state.iso_sens = 0
    app.state.exp_time = 0
    app.state.ir_intensity = app.state.config.night.ir_intensity
    app.state.led_on = False
    app.state.led_brightness = app.state.config.night.led_brightness
    app.state.frame_count = 0
    app.state.prev_time = time.monotonic()
    app.state.last_led_trigger_time = 0 
    app.state.led_event = threading.Event() 

    # Create OAK camera pipeline and start device in USB2 mode
<<<<<<< HEAD
    pipeline, app.state.sensor_res = create_pipeline(base_path, app.state.config, app.state.config_model,
                                                     use_webapp_config=True, create_xin=True, use_mono=app.state.use_mono)
=======
    pipeline, app.state.sensor_res = create_pipeline(BASE_PATH, app.state.config, app.state.config_model,
                                                     use_webapp_config=True, create_xin=True)
>>>>>>> 09c3dd07
    app.state.device = dai.Device(pipeline, maxUsbSpeed=dai.UsbSpeed.HIGH)

    # Create control input queue and frame output queue
    ctrl_queue_name = "control_mono" if app.state.use_mono else "control_rgb"
    try:
        app.state.q_ctrl = app.state.device.getInputQueue(name=ctrl_queue_name, maxSize=4, blocking=False)
    except RuntimeError:
        app.state.q_ctrl = None
        print(f"Control queue '{ctrl_queue_name}' not available!")
    
    stream_name = "frame_mono" if app.state.use_mono else "frame_rgb"
    app.state.q_frame = app.state.device.getOutputQueue(name=stream_name, maxSize=4, blocking=False)

    # Create tracker queue
    app.state.q_track = app.state.device.getOutputQueue(name="track", maxSize=4, blocking=False)

    # After device and queues are ready, apply manual camera settings if needed
    await apply_manual_camera_settings_if_needed()

    ui.notification(f"OAK camera pipeline started in {'Mono' if app.state.use_mono else 'RGB'} mode!", type="positive", timeout=2)


async def restart_camera():
    """Disconnect from OAK device and restart camera pipeline in-place (no full page reload)."""
    if hasattr(app.state, "frame_timer") and app.state.frame_timer is not None:
        app.state.frame_timer.deactivate()
        app.state.frame_timer = None

    if hasattr(app.state, "device") and app.state.device is not None:
        app.state.q_frame = None
        app.state.q_track = None
        app.state.q_ctrl = None
        app.state.device.close()
        app.state.device = None

    await asyncio.sleep(0.5)
    await start_camera(BASE_PATH)
    await setup_video_stream()
    app.state.frame_timer = ui.timer(round(1 / app.state.config.webapp.fps, 3), update_frame_and_overlay)

# After camera restart, if mono/manual, re-apply manual settings to camera
async def apply_manual_camera_settings_if_needed():
    try:
        # Only for mono mode and manual exposure
        if app.state.use_mono and app.state.config.camera.exposure.mode == "manual":
            exp_time = getattr(app.state.config.camera.exposure, "time", app.state.exp_time)
            iso = getattr(app.state.config.camera.exposure, "iso", app.state.iso_sens)
            ir = getattr(app.state.config.night, "ir_intensity", app.state.ir_intensity)
            # Set state values so UI and camera are in sync
            app.state.exp_time = float(exp_time)
            app.state.iso_sens = int(iso)
            app.state.ir_intensity = float(ir)
            # Actually set camera
            await set_ir_intensity(ir)
            await set_exposure(exp_time)
            await set_iso(iso)
    except Exception as ex:
        print(f"[webapp] Failed to re-apply manual camera settings: {ex}")

async def setup_video_stream():
    """Set up serving of frames and updating of associated camera parameters."""

    # Create 1x1 black pixel PNG as placeholder image that will be shown when no frame is available
    placeholder_bytes = base64.b64decode(
        "iVBORw0KGgoAAAANSUhEUgAAAAEAAAABCAQAAAC1HAwCAAAAC0lEQVR42mNk+A8AAQUBAScY42YAAAAASUVORK5CYII="
    )

    @app.get("/video/frame")
    async def serve_frame():
        """Serve MJPEG-encoded frame from OAK camera over HTTP and update camera parameters."""
<<<<<<< HEAD
        # Select the correct output queue based on the current mode
        stream_name = "frame_mono" if app.state.use_mono else "frame_rgb"
        if hasattr(app.state, "device") and app.state.device is not None:
            try:
                q_frame = app.state.device.getOutputQueue(name=stream_name, maxSize=4, blocking=False)
            except RuntimeError:
                return Response(content=placeholder_bytes, media_type="image/png")
            if q_frame is not None and q_frame.has():
                try:
                    frame_dai = q_frame.get()                   # depthai.ImgFrame (type: BITSTREAM)
                    frame_bytes = frame_dai.getData().tobytes() # convert bitstream (numpy array) to bytes
                    # Update camera parameters twice per second
                    app.state.frame_count += 1
                    current_time = time.monotonic()
                    elapsed_time = current_time - app.state.prev_time
                    if elapsed_time > 0.5:
                        app.state.fps = round(app.state.frame_count / elapsed_time, 2)
                        app.state.lens_pos = frame_dai.getLensPosition()
                        app.state.iso_sens = frame_dai.getSensitivity()
                        app.state.exp_time = frame_dai.getExposureTime().total_seconds() * 1000  # milliseconds
                        app.state.frame_count = 0
                        app.state.prev_time = current_time
                    return Response(content=frame_bytes, media_type="image/jpeg")
                except Exception:
                    return Response(content=placeholder_bytes, media_type="image/png")
        return Response(content=placeholder_bytes, media_type="image/png")
=======
        if AUTO_RUN_MARKER.exists():
            # Create marker file to indicate user interaction (active streaming) if in auto-run mode
            STREAMING_MARKER.touch()

        if hasattr(app.state, "q_frame") and app.state.q_frame and app.state.q_frame.has():
            # Get MJPEG-encoded HQ frame and associated data (synced with tracker output)
            frame_dai = app.state.q_frame.get()          # depthai.ImgFrame (type: BITSTREAM)
            frame_bytes = frame_dai.getData().tobytes()  # convert bitstream (numpy array) to bytes

            # Update camera parameters twice per second
            app.state.frame_count += 1
            current_time = time.monotonic()
            elapsed_time = current_time - app.state.prev_time
            if elapsed_time > 0.5:
                app.state.fps = round(app.state.frame_count / elapsed_time, 2)
                app.state.lens_pos = frame_dai.getLensPosition()
                app.state.iso_sens = frame_dai.getSensitivity()
                app.state.exp_time = frame_dai.getExposureTime().total_seconds() * 1000  # milliseconds
                app.state.frame_count = 0
                app.state.prev_time = current_time

            return Response(content=frame_bytes, media_type="image/jpeg")
        else:
            return Response(content=placeholder_bytes, media_type="image/png")
>>>>>>> 09c3dd07


async def update_frame():
    """Update frame source with a timestamp to prevent caching."""
    app.state.frame_ii.set_source(f"/video/frame?{time.monotonic()}")


async def update_tracker_data():
    """Update data from object tracker and detection model, set exposure region if enabled."""
    if not app.state.show_overlay:
        app.state.tracker_data = []
        return
    tracklets_data = []
    track_id_max = -1
    track_id_max_bbox = None

    if hasattr(app.state, "q_track") and app.state.q_track and app.state.q_track.has():
        # Get tracker output (including passthrough model output)
        tracklets = app.state.q_track.get().tracklets
        for tracklet in tracklets:
            # Check if tracklet is active (not "LOST" or "REMOVED")
            tracklet_status = tracklet.status.name
            if tracklet_status in {"TRACKED", "NEW"}:
                track_id = tracklet.id
                bbox = (tracklet.srcImgDetection.xmin, tracklet.srcImgDetection.ymin,
                        tracklet.srcImgDetection.xmax, tracklet.srcImgDetection.ymax)

                if tracklet_status == "TRACKED" and track_id > track_id_max:
                    track_id_max = track_id
                    track_id_max_bbox = bbox

                tracklet_data = {
                    "label": app.state.labels[tracklet.srcImgDetection.label],
                    "confidence": round(tracklet.srcImgDetection.confidence, 2),
                    "track_ID": track_id,
                    "track_status": tracklet_status,
                    "x_min": round(bbox[0], 4),
                    "y_min": round(bbox[1], 4),
                    "x_max": round(bbox[2], 4),
                    "y_max": round(bbox[3], 4)
                }
                tracklets_data.append(tracklet_data)

        if app.state.config_updates["detection"]["exposure_region"]["enabled"]:
            if track_id_max_bbox:
                # Use model bbox from most recent active tracking ID to set auto exposure region
                roi_x, roi_y, roi_w, roi_h = convert_bbox_roi(track_id_max_bbox, app.state.sensor_res["mono"] if app.state.use_mono else app.state.sensor_res["rgb"])
                exp_ctrl = dai.CameraControl().setAutoExposureRegion(roi_x, roi_y, roi_w, roi_h)
                app.state.q_ctrl.send(exp_ctrl)
                app.state.exposure_region_active = True
            elif app.state.exposure_region_active:
                # Reset auto exposure region to full frame if there is no active tracking ID
                roi_x, roi_y, roi_w, roi_h = 1, 1, (
                    app.state.sensor_res["mono"][0] - 1 if app.state.use_mono else app.state.sensor_res["rgb"][0] - 1
                ), (
                    app.state.sensor_res["mono"][1] - 1 if app.state.use_mono else app.state.sensor_res["rgb"][1] - 1
                )
                exp_ctrl = dai.CameraControl().setAutoExposureRegion(roi_x, roi_y, roi_w, roi_h)
                app.state.q_ctrl.send(exp_ctrl)
                app.state.exposure_region_active = False

    app.state.tracker_data = tracklets_data

    # LED trigger
    if tracklets_data and not app.state.led_on:
        now = time.time()
        if now - app.state.last_led_trigger_time > 3:
            app.state.last_led_trigger_time = now
            set_led_detect(app.state.led_brightness)
            print("LED triggered by detection")

async def update_overlay():
    """Update SVG overlay to show latest tracker/model data."""
    svg_overlay = [
        '<svg xmlns="http://www.w3.org/2000/svg" viewBox="0 0 1 1" width="100%" height="100%" '
        'style="position:absolute; top:0; left:0; pointer-events:none;">'
    ]

    for data in app.state.tracker_data:
        label = data["label"]
        confidence = data["confidence"]
        track_id = data["track_ID"]
        x_min = (data["x_min"] - 0.5) * app.state.aspect_ratio + 0.5  # transform based on aspect ratio
        y_min = data["y_min"]
        x_max = (data["x_max"] - 0.5) * app.state.aspect_ratio + 0.5
        y_max = data["y_max"]
        width = x_max - x_min
        height = y_max - y_min

        # Add rectangle for bounding box
        svg_overlay.append(
            f'<rect x="{x_min}" y="{y_min}" width="{width}" height="{height}" '
            'fill="none" stroke="red" stroke-width="0.006" stroke-opacity="0.5" />'
        )

        # Add text for tracker/model data
        text_y = y_min + height + 0.04 if y_min + height < 0.95 else y_min - 0.05
        svg_overlay.append(
            f'<text x="{x_min}" y="{text_y}" '
            'font-size="0.04" fill="white" stroke="black" stroke-width="0.005" '
            'paint-order="stroke" text-anchor="start" font-weight="bold">'
            f'{label} {confidence}'
            f'<tspan x="{x_min}" dy="0.04">ID: {track_id}</tspan></text>'
        )

    svg_overlay.append("</svg>")
    app.state.frame_ii.set_content("".join(svg_overlay))


async def update_frame_and_overlay():
    """Update frame and tracker/model data + overlay if enabled."""
    await update_frame()
    if app.state.show_overlay or app.state.config_updates["detection"]["exposure_region"]["enabled"]:
        await update_tracker_data()
        if app.state.show_overlay and app.state.tracker_data:
            await update_overlay()
        else:
            app.state.frame_ii.set_content("")
    else:
        app.state.frame_ii.set_content("")


def create_video_stream_container():
    """Create video stream container with responsive aspect ratio and row with camera parameters."""
    with ui.element("div").classes("w-full p-0 overflow-hidden bg-black border border-gray-700"):
        with ui.element("div").classes(f"relative w-full pb-[{100/app.state.aspect_ratio}%]"):
            with ui.element("div").classes("absolute inset-0 flex items-center justify-center"):
                app.state.frame_ii = ui.interactive_image(content="").classes("max-w-full max-h-full object-contain")

    with ui.row(align_items="center").classes("w-full gap-2 -mt-3"):
        (ui.label().classes("font-bold text-xs")
         .bind_text_from(app.state, "fps", lambda fps: f"FPS: {fps}"))
        ui.separator().props("vertical")

        if app.state.use_mono:
            (ui.label().classes("font-bold text-xs")
             .bind_text_from(app.state, "ir_intensity", lambda val: f"IR: {val:.2f}"))
        else:
            (ui.label().classes("font-bold text-xs")
             .bind_text_from(app.state, "lens_pos", lambda pos: f"Lens Position: {pos}"))
            
        ui.separator().props("vertical")
        (ui.label().classes("font-bold text-xs")
         .bind_text_from(app.state, "iso_sens", lambda iso: f"ISO: {iso}"))
        ui.separator().props("vertical")
        (ui.label().classes("font-bold text-xs")
         .bind_text_from(app.state, "exp_time", lambda exp: f"Exposure: {exp:.1f} ms"))


async def set_manual_focus(e):
    """Set manual focus position of OAK camera."""
    if app.state.focus_initialized:
        mf_ctrl = dai.CameraControl().setManualFocus(e.value)
        app.state.q_ctrl.send(mf_ctrl)
    else:
        app.state.focus_initialized = True


async def preview_focus_range(e):
    """Set manual focus position of OAK camera to the last changed focus range position."""
    if app.state.focus_initialized and hasattr(app.state, "previous_lens_pos_range"):
        if app.state.previous_lens_pos_range["min"] != e.value["min"]:
            mf_ctrl = dai.CameraControl().setManualFocus(e.value["min"])
            app.state.q_ctrl.send(mf_ctrl)
        elif app.state.previous_lens_pos_range["max"] != e.value["max"]:
            mf_ctrl = dai.CameraControl().setManualFocus(e.value["max"])
            app.state.q_ctrl.send(mf_ctrl)
    else:
        app.state.focus_initialized = True
    app.state.previous_lens_pos_range = e.value


async def on_config_change(e):
    """Switch to selected config file and apply new configuration parameters."""
    config_selected_name = e.value
    if config_selected_name == app.state.config_active:
        return

    has_unsaved_changes = check_config_changes(app.state.config, app.state.config_updates)
    if has_unsaved_changes:
        with ui.dialog() as dialog, ui.card():
            ui.label("You have unsaved configuration changes!").classes("text-h6 font-bold")
            ui.label("Do you want to save them before switching to a different config?")
            with ui.row().classes("w-full justify-center gap-4 mt-4"):
                ui.button("Cancel", on_click=lambda: dialog.submit("cancel"))
                ui.button("Save Config", on_click=lambda: dialog.submit("save"), color="green", icon="save")
                ui.button("Switch Without Saving", on_click=lambda: dialog.submit("proceed"), color="orange")

        action = await dialog
        if action == "cancel":
            app.state.config_select_ui.set_value(app.state.config_active)
            ui.notification("Configuration switch cancelled!", type="warning", timeout=2)
            return
        elif action == "save":
            app.state.config_select_ui.set_value(app.state.config_active)
            await save_config()
            return

    config_selected = parse_yaml(BASE_PATH / "configs" / config_selected_name)
    has_network_changes = check_config_changes(app.state.config.network,
                                               config_selected.network)

    # Update app state with the new config before applying changes
    app.state.config = config_selected
    app.state.config_updates = copy.deepcopy(dict(config_selected))
    app.state.config_active = config_selected_name

    app.state.use_mono = app.state.config_updates["camera"]["mode"] == "mono"
    app.state.mono_exposure_mode = app.state.config.camera.exposure.mode

    # Refresh the entire UI to reflect all configuration changes
    create_ui_components.refresh()
    
    await apply_config_changes(config_selected_name, has_network_changes, config_selected)


def create_control_elements():
<<<<<<< HEAD
    """Create elements for camera, web app and config control."""
    # Select camera mode (RGB or Mono Left)
    with ui.row(align_items="center").classes("w-full gap-2 mb-2"):
        ui.label("Camera Mode:").classes("font-bold")
        (ui.select(["RGB", "Mono Left"], on_change=on_camera_mode_change).classes("flex-1")
         .bind_value(app.state.config_updates["camera"], "mode", 
         forward=lambda v: "mono" if v == "Mono Left" else "rgb",
         backward=lambda v: "Mono Left" if v == "mono" else "RGB"))
    
=======
    """Create UI elements and config binding for camera, web app and config control."""
>>>>>>> 09c3dd07
    # Slider for manual focus control (only visible if focus mode is set to "manual")
    with ui.column().classes("w-full gap-0 mb-0").bind_visibility_from(app.state, "manual_focus_enabled"):
        ui.label("Manual Focus:").classes("font-bold")
        (ui.slider(min=0, max=255, step=1, on_change=set_manual_focus).props("label")
         .bind_value(app.state.config_updates["camera"]["focus"]["lens_position"], "manual"))

    # Slider for auto focus range control (only visible if focus mode is set to "range")
    with ui.column().classes("w-full gap-0 mb-0").bind_visibility_from(app.state, "focus_range_enabled"):
        ui.label("Focus Range:").classes("font-bold")
        (ui.range(min=0, max=255, step=1, on_change=preview_focus_range).props("label")
         .bind_value(app.state.config_updates["camera"]["focus"]["lens_position"], "range"))


    # Sliders for mono manual controls (always created, only visible in mono mode)
    with ui.column().classes("w-full gap-4 mb-2").bind_visibility_from(app.state, "use_mono", value=True):
        # Exposure Mode Dropdown
        with ui.row().classes("w-full items-center gap-2"):
            ui.label("Exposure Mode:").classes("font-bold")
            (ui.select(["auto", "manual"], value="auto", on_change=on_mono_exposure_mode_change)
             .bind_value(app.state.config_updates["camera"]["exposure"], "mode").classes("min-w-[100px]"))

        # Only show sliders in manual mode
        with ui.column().classes("w-full gap-4").bind_visibility_from(app.state.config_updates["camera"]["exposure"], "mode", value="manual"):

            # IR Intensity
            with ui.column().classes("w-full"):
                with ui.row().classes("w-full justify-between items-center"):
                    ui.label("IR Intensity").classes("font-bold")
                    ir_val = ui.label(f"{app.state.ir_intensity:.2f}").classes("text-sm")

                def on_ir_change(e):
                    ir_val.set_text(f"{e.value:.2f}")
                    app.state.config_updates["night"]["ir_intensity"] = e.value
                    asyncio.create_task(set_ir_intensity(e))

                app.state.manual_ir_slider = ui.slider(min=0, max=1, step=0.01, value=app.state.ir_intensity, on_change=on_ir_change).classes("w-full")
                ui.label("0.0 - 1.0").classes("text-xs text-right text-gray-400")

            # Exposure
            with ui.column().classes("w-full"):
                with ui.row().classes("w-full justify-between items-center"):
                    ui.label("Exposure (ms)").classes("font-bold")
                    exp_val = ui.label(str(app.state.exp_time)).classes("text-sm")

                def on_exp_change(e):
                    exp_val.set_text(f"{e.value:.1f}")
                    app.state.config_updates["camera"]["exposure"]["time"] = e.value
                    asyncio.create_task(set_exposure(e))

                app.state.manual_exp_slider = ui.slider(min=0.1, max=10, step=0.1, value=app.state.exp_time, on_change=on_exp_change).classes("w-full")
                ui.label("0.1 - 10.0 ms").classes("text-xs text-right text-gray-400")

            # ISO
            with ui.column().classes("w-full"):
                with ui.row().classes("w-full justify-between items-center"):
                    ui.label("ISO").classes("font-bold")
                    iso_val = ui.label(str(app.state.iso_sens)).classes("text-sm")
                
                def on_iso_change(e):
                    iso_val.set_text(str(int(e.value)))
                    app.state.config_updates["camera"]["exposure"]["iso"] = int(e.value)
                    asyncio.create_task(set_iso(e))
                
                app.state.manual_iso_slider = ui.slider(min=100, max=3200, step=20, value=app.state.iso_sens, on_change=on_iso_change).classes("w-full")
                ui.label("100 - 3200").classes("text-xs text-right text-gray-400")
    
    # LED manual control
    with ui.column().classes("w-full gap-2 mt-4"):
        ui.label("LED Control").classes("font-bold")

        def on_led_toggle(e):
            app.state.led_on = e.value
            if e.value:
                set_led_on(app.state.led_brightness)
            else:
                set_led_off()

        def on_brightness_change(e):
            brightness_val.set_text(str(int(e.value)))
            app.state.led_brightness = int(e.value)
            app.state.config_updates["night"]["led_brightness"] = int(e.value)  # Save to config
            if app.state.led_on:
                set_led_on(app.state.led_brightness)

        ui.switch("LED On/Off", on_change=on_led_toggle).bind_value(app.state, "led_on")

        with ui.column().classes("w-full").bind_visibility_from(app.state, "led_on", value=True):
            with ui.column().classes("w-full"):
                with ui.row().classes("w-full justify-between items-center"):
                    ui.label("Brightness").classes("font-bold")
                    brightness_val = ui.label(str(app.state.led_brightness)).classes("text-sm")

                (ui.slider(min=0, max=255, step=5, value=app.state.led_brightness, on_change=on_brightness_change).classes("w-full")
                    #.bind_value(app.state.config_updates["night"], "led_brightness"))
                    .bind_value(app.state.config_updates["night"], "led_brightness",
                                forward=lambda v: int(v) if v is not None else None))

    with ui.row(align_items="center").classes("w-full gap-2"):
        # Switches to toggle dark mode and model/tracker overlay
        (ui.switch("Dark", value=True).props("color=green").classes("font-bold")
         .bind_value_to(ui.dark_mode()))
        ui.separator().props("vertical")
        (ui.switch("Overlay").props("color=green").classes("font-bold")
         .bind_value(app.state, "show_overlay"))

        # WiFi/Hotspot status icons
        ui.separator().props("vertical")
        if app.state.connection["mode"] == "wifi":
            ui.icon("wifi", color="green")
            ui.icon("wifi_tethering_off", color="gray")
        elif app.state.connection["mode"] == "hotspot":
            ui.icon("wifi_off", color="gray")
            ui.icon("wifi_tethering", color="green")
        ui.label(f"{app.state.connection['ssid']}").classes("text-xs")

    # Config file selector
    with ui.row(align_items="center").classes("w-full gap-2 mt-0"):
        (ui.label("Active Config:").classes("font-bold whitespace-nowrap")
         .tooltip("Activate config file that will be used by the web app and recording script"))
        app.state.config_select_ui = ui.select(app.state.configs, value=app.state.config_active,
                                               on_change=on_config_change).classes("flex-1 truncate")

async def on_camera_mode_change(e):
    """Switch between RGB and Mono camera modes and restart camera."""
    # Always update config and in-memory state, then save config immediately
    app.state.config_updates["camera"]["mode"] = "mono" if e.value == "Mono Left" else "rgb"
    app.state.use_mono = (e.value == "Mono Left")
    ui.notification(f"Switching to {'Mono' if app.state.use_mono else 'RGB'} camera...", type="info", timeout=2)
    await save_config(silent=True, suppress_apply_dialog=True) # both True to ensure config is saved and applied
    await asyncio.sleep(0.5)
    await restart_camera()

async def get_location():
    """Get current location using the Geolocation API and save to config."""
    try:
        response = await ui.run_javascript('''
            return await new Promise((resolve, reject) => {
                if ("geolocation" in navigator) {
                    const options = {
                        enableHighAccuracy: true,
                        timeout: 20000,
                        maximumAge: 0
                    };
                    navigator.geolocation.getCurrentPosition(
                        position => {
                            const result = {
                                latitude: position.coords.latitude,
                                longitude: position.coords.longitude
                            };
                            if (position.coords.accuracy != null) {
                                result.accuracy = position.coords.accuracy;
                            }
                            resolve(result);
                        },
                        error => reject(error),
                        options
                    );
                } else {
                    reject("Geolocation is not supported by this browser.");
                }
            });
        ''', timeout=25)

        if response is None:
            ui.notification("Location request failed. Please try again", type="warning", timeout=3)
            return None

        app.state.config_updates["deployment"]["location"]["latitude"] = response["latitude"]
        app.state.config_updates["deployment"]["location"]["longitude"] = response["longitude"]
        if "accuracy" in response:
            app.state.config_updates["deployment"]["location"]["accuracy"] = round(response["accuracy"])

    except TimeoutError:
        ui.notification("Location request timed out. Please try again", type="warning", timeout=3)
        return None


def create_deployment_section():
    """Create UI elements and config binding for deployment metadata."""
    with ui.grid(columns="auto 1fr").classes("w-full gap-x-5 items-center"):
        (ui.label("Start Time").classes("font-bold")
         .tooltip("Start date + time of the camera deployment (ISO 8601 format)"))
        with ui.row(align_items="center").classes("w-full gap-2"):
            time_label = (ui.label().classes("flex-1 min-h-8 py-2 px-3 rounded border border-gray-700")
                          .bind_text(app.state.config_updates["deployment"], "start"))
            ui.button("Get Time", icon="event",
                      on_click=lambda: time_label.set_text(str(datetime.now().isoformat())))

        grid_separator()
        (ui.label("Location").classes("font-bold")
         .tooltip("Location of the camera deployment (latitude + longitude)"))
        with ui.column().classes("w-full gap-2"):
            with ui.grid(columns="auto 1fr").classes("w-full gap-x-5 items-center"):
                ui.label("Latitude:").classes("font-bold")
                (ui.label().classes("flex-1 min-h-8 py-2 px-3 rounded border border-gray-700")
                 .bind_text(app.state.config_updates["deployment"]["location"], "latitude"))
                ui.label("Longitude:").classes("font-bold")
                (ui.label().classes("flex-1 min-h-8 py-2 px-3 rounded border border-gray-700")
                 .bind_text(app.state.config_updates["deployment"]["location"], "longitude"))
                ui.label("Accuracy (m):").classes("font-bold")
                (ui.label().classes("flex-1 min-h-8 py-2 px-3 rounded border border-gray-700")
                 .bind_text(app.state.config_updates["deployment"]["location"], "accuracy"))
            loc_button = ui.button("Get Location", icon="my_location", on_click=get_location)
            if not app.state.config.webapp.https.enabled:
                loc_button.disable()
                loc_button.tooltip("HTTPS must be enabled for Geolocation API to work")

        grid_separator()
        (ui.label("Setting").classes("font-bold")
         .tooltip("Background setting of the camera (e.g. platform type/flower species)"))
        (ui.input(placeholder="Enter background setting").props("clearable")
         .bind_value(app.state.config_updates["deployment"], "setting",
                     forward=lambda v: str(v) if v is not None else None))

        grid_separator()
        (ui.label("Notes").classes("font-bold")
         .tooltip("Additional notes about the deployment"))
        (ui.textarea(placeholder="Enter deployment notes").props("clearable")
         .bind_value(app.state.config_updates["deployment"], "notes",
                     forward=lambda v: str(v) if v is not None else None))


async def on_focus_mode_change(e):
    """Update relevant focus parameters and set continuous focus if selected."""
    app.state.manual_focus_enabled = e.value == "manual"
    app.state.focus_range_enabled = e.value == "range"
    
    if e.value == "continuous":
        af_ctrl = dai.CameraControl().setAutoFocusMode(dai.CameraControl.AutoFocusMode.CONTINUOUS_VIDEO)
        app.state.q_ctrl.send(af_ctrl)
    else:
        app.state.focus_initialized = False
        app.state.focus_distance_enabled = False
        app.state.config_updates["camera"]["focus"]["type"] = "lens_position"


async def on_focus_type_change(e):
    """Update focus distance visibility when focus type changes."""
    app.state.focus_distance_enabled = e.value == "distance"
    app.state.config_updates["camera"]["focus"]["type"] = e.value  # Save type to config
    
    if e.value == "distance":
        ui.notification("Focus control slider will still use lens position for finer adjustment!",
                        type="warning", timeout=3)


async def on_mono_exposure_mode_change(e):
    """Switch between auto/manual exposure for mono and apply manual values when selected."""
    mode = e.value
    print(f"Switched to mono exposure mode: {mode}")

    # Update config_updates with the mode change
    app.state.config_updates["camera"]["exposure"]["mode"] = mode

    if mode == "manual":
        # Read current camera values (from auto mode)
        exp_ms = round(app.state.exp_time, 1)
        iso = int(app.state.iso_sens)
        ir_intensity = app.state.ir_intensity

        # Update config_updates with current values
        app.state.config_updates["camera"]["exposure"]["time"] = exp_ms
        app.state.config_updates["camera"]["exposure"]["iso"] = iso
        app.state.config_updates["night"]["ir_intensity"] = ir_intensity

        # Set slider values
        app.state.manual_exp_slider.set_value(exp_ms)
        app.state.manual_iso_slider.set_value(iso)

        # Set camera to manual with current auto values
        await set_ir_intensity(ir_intensity)
        await set_exposure(exp_ms)
        await set_iso(iso)
    
    elif mode == "auto":
        # Switch back to auto mode
        if app.state.q_ctrl:
            ctrl = dai.CameraControl()
            ctrl.setAutoExposureEnable()
            app.state.q_ctrl.send(ctrl)


async def set_ir_intensity(e_or_val):
    """Set IR flood light intensity (0.0-1.0)."""
    try:
        value = e_or_val.value if hasattr(e_or_val, 'value') else e_or_val
        intensity = max(0.0, min(1.0, float(value)))  # Clamp to 0.0–1.0
        app.state.ir_intensity = intensity  # update the live label
        app.state.device.setIrFloodLightIntensity(intensity)
    except Exception as ex:
        ui.notify(f"IR control failed: {ex}", type="warning")
    print("IR intensity set:", intensity)


async def set_exposure(e_or_val):
    """Set manual exposure time in milliseconds (converted to µs for the camera)."""
    if app.state.q_ctrl:
        value = e_or_val.value if hasattr(e_or_val, 'value') else e_or_val
        app.state.exp_time = float(value)  # milliseconds
        exposure_us = int(app.state.exp_time * 1000)  # convert to µs
        iso = int(app.state.iso_sens) if app.state.iso_sens else 100
        ctrl = dai.CameraControl()
        ctrl.setManualExposure(exposureTimeUs=exposure_us, sensitivityIso=iso)
        app.state.q_ctrl.send(ctrl)
    print("Set exposure:", app.state.exp_time, "ms")


async def set_iso(e_or_val):
    """Set ISO sensitivity."""
    if app.state.q_ctrl:
        value = e_or_val.value if hasattr(e_or_val, 'value') else e_or_val
        app.state.iso_sens = int(value)
        exposure_us = int(app.state.exp_time * 1000) if app.state.exp_time else 400
        ctrl = dai.CameraControl()
        ctrl.setManualExposure(exposureTimeUs=exposure_us, sensitivityIso=app.state.iso_sens)
        app.state.q_ctrl.send(ctrl)
    print("Set ISO:", app.state.iso_sens)


def create_camera_settings():
    """Create UI elements and config binding for camera settings."""
    with ui.grid(columns="auto 1fr").classes("w-full gap-x-5 items-center"):
        ui.label("Focus Mode").classes("font-bold")
        (ui.select(["continuous", "manual", "range"], label="Mode", on_change=on_focus_mode_change)
         .bind_value(app.state.config_updates["camera"]["focus"], "mode"))

        grid_separator()
        ui.label("Focus Type").classes("font-bold")
        with ui.column().classes("w-full gap-1"):
            (ui.select(["distance", "lens_position"], label="Type", on_change=on_focus_type_change)
             .classes("w-full")
             .bind_value(app.state.config_updates["camera"]["focus"], "type"))

            with (ui.column().classes("w-full gap-1")
                  .bind_visibility_from(app.state, "focus_distance_enabled")):
                with ui.row(align_items="center").classes("w-full gap-2"):
                    (ui.number(label="Manual (cm)",
                               placeholder=app.state.config.camera.focus.distance.manual,
                               min=8, max=80, precision=0, step=1).classes("flex-1")
                     .bind_value(app.state.config_updates["camera"]["focus"]["distance"], "manual",
                                 forward=lambda v: int(v) if v is not None else None))
                with ui.row(align_items="center").classes("w-full gap-2"):
                    (ui.number(label="Range Min (cm)",
                               placeholder=app.state.config.camera.focus.distance.range.min,
                               min=8, max=75, precision=0, step=1).classes("flex-1")
                     .bind_value(app.state.config_updates["camera"]["focus"]["distance"]["range"], "min",
                                 forward=lambda v: int(v) if v is not None else None))
                    (ui.number(label="Range Max (cm)",
                               placeholder=app.state.config.camera.focus.distance.range.max,
                               min=9, max=80, precision=0, step=1).classes("flex-1")
                     .bind_value(app.state.config_updates["camera"]["focus"]["distance"]["range"], "max",
                                 forward=lambda v: int(v) if v is not None else None))
                (ui.label("Focus control slider will still use lens position for finer adjustment!")
                 .classes("text-xs text-gray-500"))

        grid_separator()
        ui.label("Frame Rate").classes("font-bold").tooltip("Higher FPS increases power consumption")
        (ui.number(label="FPS", placeholder=app.state.config.camera.fps,
                   min=1, max=30, precision=0, step=1,
                   validation={"Required value between 1-30": lambda v: validate_number(v, 1, 30)})
         .bind_value(app.state.config_updates["camera"], "fps",
                     forward=lambda v: int(v) if v is not None else None))

        grid_separator()
        ui.label("Resolution").classes("font-bold").tooltip("Resolution of captured images (HQ frames)")
        with ui.row(align_items="center").classes("w-full gap-2"):
            (ui.number(label="Width", placeholder=app.state.config.camera.resolution.width,
                       min=320, max=3840, precision=0, step=32,
                       validation={"Required value between 320-3840 (multiple of 32)":
                                   lambda v: validate_number(v, 320, 3840, 32)}).classes("flex-1")
             .bind_value(app.state.config_updates["camera"]["resolution"], "width",
                         forward=lambda v: int(v) if v is not None else None))
<<<<<<< HEAD

            grid_separator()
            (ui.label("Resolution").classes("font-bold")
             .tooltip("Resolution of captured images (HQ frames)"))
            with ui.row(align_items="center").classes("w-full gap-2"):
                (ui.number(label="Width", placeholder=app.state.config.camera.resolution.width,
                           min=320, max=3840, precision=0, step=32,
                           validation={"Required value between 320-3840 (multiple of 32)":
                                       lambda v: validate_number(v, 320, 3840, 32)})
                 .classes("flex-1")
                 .bind_value(app.state.config_updates["camera"]["resolution"], "width",
                             forward=lambda v: int(v) if v is not None else None))
                (ui.number(label="Height", placeholder=app.state.config.camera.resolution.height,
                           min=320, max=2160, precision=0, step=2,
                           validation={"Required value between 320-2160 (multiple of 2)":
                                       lambda v: validate_number(v, 320, 2160, 2)})
                 .classes("flex-1")
                 .bind_value(app.state.config_updates["camera"]["resolution"], "height",
                             forward=lambda v: int(v) if v is not None else None))

            grid_separator()
            (ui.label("JPEG Quality").classes("font-bold")
             .tooltip("JPEG quality of captured images"))
            (ui.number(label="JPEG Quality", placeholder=app.state.config.camera.jpeg_quality,
                       min=10, max=100, precision=0, step=1,
                       validation={"Required value between 10-100": lambda v: validate_number(v, 10, 100)})
             .bind_value(app.state.config_updates["camera"], "jpeg_quality",
=======
            (ui.number(label="Height", placeholder=app.state.config.camera.resolution.height,
                       min=320, max=2160, precision=0, step=2,
                       validation={"Required value between 320-2160 (multiple of 2)":
                                   lambda v: validate_number(v, 320, 2160, 2)}).classes("flex-1")
             .bind_value(app.state.config_updates["camera"]["resolution"], "height",
>>>>>>> 09c3dd07
                         forward=lambda v: int(v) if v is not None else None))

        grid_separator()
        ui.label("JPEG Quality").classes("font-bold").tooltip("JPEG quality of captured images")
        (ui.number(label="JPEG", placeholder=app.state.config.camera.jpeg_quality,
                   min=10, max=100, precision=0, step=1,
                   validation={"Required value between 10-100": lambda v: validate_number(v, 10, 100)})
         .bind_value(app.state.config_updates["camera"], "jpeg_quality",
                     forward=lambda v: int(v) if v is not None else None))

        grid_separator()
        (ui.label("ISP Settings").classes("font-bold")
         .tooltip("Setting Sharpness and Luma Denoise to 0 can reduce artifacts"))
        with ui.row(align_items="center").classes("w-full gap-2"):
            (ui.number(label="Sharpness", placeholder=app.state.config.camera.isp.sharpness,
                       min=0, max=4, precision=0, step=1,
                       validation={"Required value between 0-4": lambda v: validate_number(v, 0, 4)})
             .classes("flex-1")
             .bind_value(app.state.config_updates["camera"]["isp"], "sharpness",
                         forward=lambda v: int(v) if v is not None else None))
            (ui.number(label="Luma Denoise", placeholder=app.state.config.camera.isp.luma_denoise,
                       min=0, max=4, precision=1, step=1,
                       validation={"Required value between 0-4": lambda v: validate_number(v, 0, 4)})
             .classes("flex-1")
             .bind_value(app.state.config_updates["camera"]["isp"], "luma_denoise",
                         forward=lambda v: int(v) if v is not None else None))
            (ui.number(label="Chroma Denoise", placeholder=app.state.config.camera.isp.chroma_denoise,
                       min=0, max=4, precision=1, step=1,
                       validation={"Required value between 0-4": lambda v: validate_number(v, 0, 4)})
             .classes("flex-1")
             .bind_value(app.state.config_updates["camera"]["isp"], "chroma_denoise",
                         forward=lambda v: int(v) if v is not None else None))


async def on_exposure_region_change(e):
    """Reset auto exposure region to full frame if setting is disabled."""
    if not e.value and app.state.exposure_region_active:
        roi_x, roi_y, roi_w, roi_h = 1, 1, (
            app.state.sensor_res["mono"][0] - 1 if app.state.use_mono else app.state.sensor_res["rgb"][0] - 1
        ), (
            app.state.sensor_res["mono"][1] - 1 if app.state.use_mono else app.state.sensor_res["rgb"][1] - 1
        )
        exp_ctrl = dai.CameraControl().setAutoExposureRegion(roi_x, roi_y, roi_w, roi_h)
        app.state.q_ctrl.send(exp_ctrl)
        app.state.exposure_region_active = False


def create_detection_settings():
    """Create UI elements and config binding for detection settings."""
    with ui.grid(columns="auto 1fr").classes("w-full gap-x-5 items-center"):
        (ui.label("Detection-based Exposure").classes("font-bold")
         .tooltip("Use bounding box from most recent tracking ID to set auto exposure region"))
        (ui.switch("Enable", on_change=on_exposure_region_change).props("color=green").classes("font-bold")
         .bind_value(app.state.config_updates["detection"]["exposure_region"], "enabled"))

        grid_separator()
        ui.label("Detection Model").classes("font-bold")
        (ui.select(app.state.models, label="Model", value=app.state.model_active).classes("truncate")
         .bind_value(app.state.config_updates["detection"]["model"], "weights")
         .bind_value_to(app.state.config_updates["detection"]["model"], "config",
                        forward=lambda v: f"{Path(v).stem}.json" if v else None))

        grid_separator()
        (ui.label("Input Resolution").classes("font-bold")
         .tooltip("Resolution of downscaled + stretched/cropped LQ frames for model input"))
        with ui.row(align_items="center").classes("w-full gap-2"):
            (ui.number(label="Width", placeholder=app.state.config.detection.resolution.width,
                       min=128, max=640, precision=0, step=1,
                       validation={"Required value between 128-640":
                                   lambda v: validate_number(v, 128, 640)}).classes("flex-1")
             .bind_value(app.state.config_updates["detection"]["resolution"], "width",
                         forward=lambda v: int(v) if v is not None else None))
            (ui.number(label="Height", placeholder=app.state.config.detection.resolution.height,
                       min=128, max=640, precision=0, step=1,
                       validation={"Required value between 128-640":
                                   lambda v: validate_number(v, 128, 640)}).classes("flex-1")
             .bind_value(app.state.config_updates["detection"]["resolution"], "height",
                         forward=lambda v: int(v) if v is not None else None))

        grid_separator()
        ui.label("Confidence Threshold").classes("font-bold").tooltip("Overrides model config file")
        (ui.number(label="Confidence", placeholder=app.state.config.detection.conf_threshold,
                   min=0, max=1, precision=2, step=0.01,
                   validation={"Required value between 0-1": lambda v: validate_number(v, 0, 1)})
         .bind_value(app.state.config_updates["detection"], "conf_threshold"))

        grid_separator()
        ui.label("IoU Threshold").classes("font-bold").tooltip("Overrides model config file")
        (ui.number(label="IoU", placeholder=app.state.config.detection.iou_threshold,
                   min=0, max=1, precision=2, step=0.01,
                   validation={"Required value between 0-1": lambda v: validate_number(v, 0, 1)})
         .bind_value(app.state.config_updates["detection"], "iou_threshold"))


def create_recording_settings():
    """Create UI elements and config binding for recording settings."""
    with ui.grid(columns="auto 1fr").classes("w-full gap-x-5 items-center"):
        ui.label("Duration").classes("font-bold").tooltip("Duration per recording session")
        with ui.column().classes("w-full"):
            with ui.tabs().classes("w-full") as tabs:
                ui.tab("Battery", icon="battery_charging_full")
                ui.tab("No Battery", icon="timer")
            with ui.tab_panels(tabs, value="Battery").classes("w-full"):
                with ui.tab_panel("Battery"):
                    create_duration_inputs("high", "High (> 70% or USB connected)",
                        "Duration if battery charge level is > 70% or USB power is connected")
                    create_duration_inputs("medium", "Medium (50-70%)",
                        "Duration if battery charge level is between 50-70%")
                    create_duration_inputs("low", "Low (30-50%)",
                        "Duration if battery charge level is between 30-50%")
                    create_duration_inputs("minimal", "Minimal (< 30%)",
                        "Duration if battery charge level is < 30%",)
                with ui.tab_panel("No Battery"):
                    create_duration_inputs("default", "Default",
                        "Duration if powermanager is disabled")

        grid_separator()
        ui.label("Capture Interval").classes("font-bold")
        with ui.column().classes("w-full"):
            with ui.grid(columns="auto 1fr").classes("w-full gap-x-5 items-center"):
                (ui.label("Detection").classes("font-bold")
                 .tooltip("Interval for saving HQ frame + metadata while object is detected"))
                (ui.number(label="Seconds",
                           placeholder=app.state.config.recording.capture_interval.detection,
                           min=0, max=3600, precision=1, step=0.1,
                           validation={"Required value between 0-3600":
                                       lambda v: validate_number(v, 0, 3600)})
                 .bind_value(app.state.config_updates["recording"]["capture_interval"], "detection"))
                (ui.label("Timelapse").classes("font-bold")
                 .tooltip("Interval for saving HQ frame (independent of detected objects)"))
                (ui.number(label="Seconds",
                           placeholder=app.state.config.recording.capture_interval.timelapse,
                           min=0, max=3600, precision=1, step=0.1,
                           validation={"Required value between 0-3600":
                                       lambda v: validate_number(v, 0, 3600)})
                 .bind_value(app.state.config_updates["recording"]["capture_interval"], "timelapse"))

        grid_separator()
        (ui.label("Shutdown After Recording").classes("font-bold")
         .tooltip("Shut down Raspberry Pi after recording session is finished or interrupted"))
        (ui.switch("Enable").props("color=green").classes("font-bold")
         .bind_value(app.state.config_updates["recording"]["shutdown"], "enabled"))


def create_processing_settings():
    """Create UI elements and config binding for post-processing settings."""
    with ui.grid(columns="auto 1fr").classes("w-full gap-x-5 items-center"):
        (ui.label("Crop Detections").classes("font-bold")
         .tooltip("Crop detections from HQ frames and save as individual .jpg images"))
        with ui.column().classes("w-full gap-1"):
            (ui.switch("Enable").props("color=green").classes("font-bold")
             .bind_value(app.state.config_updates["post_processing"]["crop"], "enabled"))
            (ui.select(["square", "original"], label="Crop Method").classes("w-full")
             .bind_visibility_from(app.state.config_updates["post_processing"]["crop"], "enabled")
             .bind_value(app.state.config_updates["post_processing"]["crop"], "method"))

        grid_separator()
        (ui.label("Draw Overlays").classes("font-bold")
         .tooltip("Draw overlays on HQ frame copies (bounding box, label, confidence, track ID)"))
        (ui.switch("Enable").props("color=green").classes("font-bold")
         .bind_value(app.state.config_updates["post_processing"]["overlay"], "enabled"))

        grid_separator()
        (ui.label("Delete Originals").classes("font-bold")
         .tooltip("Delete original HQ frames with detections after processing"))
        (ui.switch("Enable").props("color=green").classes("font-bold")
         .bind_value(app.state.config_updates["post_processing"]["delete"], "enabled"))

        grid_separator()
        (ui.label("Archive Data").classes("font-bold")
         .tooltip("Archive (zip) all captured data + logs/configs and manage disk space"))
        with ui.column().classes("w-full gap-1"):
            (ui.switch("Enable").props("color=green").classes("font-bold")
             .bind_value(app.state.config_updates["archive"], "enabled"))
            (ui.number(label="Low Free Space", placeholder=app.state.config.archive.disk_low,
                       min=100, max=50000, precision=0, step=100, suffix="MB",
                       validation={"Required value between 100-50000 MB":
                                   lambda v: validate_number(v, 100, 50000)}).classes("w-full")
             .tooltip("Minimum required free disk space for unarchived data retention")
             .bind_visibility_from(app.state.config_updates["archive"], "enabled")
             .bind_value(app.state.config_updates["archive"], "disk_low",
                         forward=lambda v: int(v) if v is not None else None))

        grid_separator()
        (ui.label("Upload to Cloud").classes("font-bold")
         .tooltip("Upload archived data to cloud storage provider (always runs archive)"))
        with ui.column().classes("w-full gap-1"):
            (ui.switch("Enable").props("color=green").classes("font-bold")
             .bind_value(app.state.config_updates["upload"], "enabled"))
            (ui.select(["all", "full", "crop", "metadata"], label="Content").classes("w-full")
             .tooltip("Select content for upload, always including metadata")
             .bind_visibility_from(app.state.config_updates["upload"], "enabled")
             .bind_value(app.state.config_updates["upload"], "content"))


def create_startup_settings():
    """Create UI elements and config binding for startup settings."""
    with ui.grid(columns="auto 1fr").classes("w-full gap-x-5 items-center"):
        (ui.label("Hotspot Setup").classes("font-bold")
         .tooltip("Create RPi Wi-Fi hotspot if it doesn't exist (uses hostname for SSID and password)"))
        (ui.switch("Enable").props("color=green").classes("font-bold")
         .bind_value(app.state.config_updates["startup"]["hotspot_setup"], "enabled"))

        grid_separator()
        (ui.label("Network Setup").classes("font-bold")
         .tooltip("Create/update all configured Wi-Fi profiles in NetworkManager (including hotspot)"))
        (ui.switch("Enable").props("color=green").classes("font-bold")
         .bind_value(app.state.config_updates["startup"]["network_setup"], "enabled"))

        grid_separator()
        (ui.label("Auto Run").classes("font-bold")
         .tooltip("Automatically run configured Python script(s) after boot"))
        with ui.column().classes("w-full gap-1"):
            (ui.switch("Enable").props("color=green").classes("font-bold")
             .bind_value(app.state.config_updates["startup"]["auto_run"], "enabled"))

            with (ui.column().classes("w-full")
                  .bind_visibility_from(app.state.config_updates["startup"]["auto_run"], "enabled")):
                (ui.select(app.state.scripts, label="Primary Script").classes("w-full truncate")
                 .tooltip("Primary Python script in 'insect-detect' directory that is run first")
                 .bind_value(app.state.config_updates["startup"]["auto_run"], "primary"))
                (ui.select(["None"] + app.state.scripts, label="Fallback Script").classes("w-full truncate")
                 .tooltip("Fallback Python script in 'insect-detect' directory (can be None)")
                 .bind_value(app.state.config_updates["startup"]["auto_run"], "fallback",
                             forward=lambda v: None if v == "None" else v,
                             backward=lambda v: "None" if v is None or v == "" else v))
                (ui.number(label="Delay", placeholder=app.state.config.startup.auto_run.delay,
                           min=1, max=1800, precision=0, step=1, suffix="seconds",
                           validation={"Required value between 1-1800":
                                       lambda v: validate_number(v, 1, 1800)}).classes("w-full")
                 .tooltip("Wait time before stopping primary script and running fallback script")
                 .bind_value(app.state.config_updates["startup"]["auto_run"], "delay",
                             forward=lambda v: int(v) if v is not None else None))


def create_webapp_settings():
    """Create UI elements and config binding for web app settings."""
    with ui.grid(columns="auto 1fr").classes("w-full gap-x-5 items-center"):
        (ui.label("Frame Rate").classes("font-bold")
         .tooltip("Max. possible streamed FPS depends on resolution"))
        (ui.number(label="FPS", placeholder=app.state.config.webapp.fps,
                   min=1, max=30, precision=0, step=1,
                   validation={"Required value between 1-30": lambda v: validate_number(v, 1, 30)})
         .bind_value(app.state.config_updates["webapp"], "fps",
                     forward=lambda v: int(v) if v is not None else None))

        grid_separator()
        ui.label("Resolution").classes("font-bold").tooltip("Resolution of streamed HQ frames")
        with ui.row(align_items="center").classes("w-full gap-2"):
            (ui.number(label="Width", placeholder=app.state.config.webapp.resolution.width,
                       min=320, max=1920, precision=0, step=32,
                       validation={"Required value between 320-1920 (multiple of 32)":
                                   lambda v: validate_number(v, 320, 1920, 32)}).classes("flex-1")
             .bind_value(app.state.config_updates["webapp"]["resolution"], "width",
                         forward=lambda v: int(v) if v is not None else None))
            (ui.number(label="Height", placeholder=app.state.config.webapp.resolution.height,
                       min=320, max=1080, precision=0, step=2,
                       validation={"Required value between 320-1080 (multiple of 2)":
                                   lambda v: validate_number(v, 320, 1080, 2)}).classes("flex-1")
             .bind_value(app.state.config_updates["webapp"]["resolution"], "height",
                         forward=lambda v: int(v) if v is not None else None))

        grid_separator()
        ui.label("JPEG Quality").classes("font-bold").tooltip("JPEG quality of streamed HQ frames")
        (ui.number(label="JPEG", placeholder=app.state.config.webapp.jpeg_quality,
                   min=10, max=100, precision=0, step=1,
                   validation={"Required value between 10-100":
                               lambda v: validate_number(v, 10, 100)})
         .bind_value(app.state.config_updates["webapp"], "jpeg_quality",
                     forward=lambda v: int(v) if v is not None else None))

        grid_separator()
        (ui.label("Use HTTPS").classes("font-bold")
         .tooltip("Use HTTPS protocol (required for browser Geolocation API to get GPS location)"))
        (ui.switch("Enable", on_change=lambda e: ui.notification(
            "Protocol changes require a full web app restart to take effect.", type="warning", timeout=3)
            if e.value != app.state.config.webapp.https.enabled else None)
         .props("color=green").classes("font-bold")
         .bind_value(app.state.config_updates["webapp"]["https"], "enabled"))


def create_system_settings():
    """Create UI elements and config binding for system settings."""
    with ui.grid(columns="auto 1fr").classes("w-full gap-x-5 items-center"):
        (ui.label("Power Management").classes("font-bold")
         .tooltip("Disable if no power management board is connected"))
        with ui.column().classes("w-full gap-1"):
            (ui.switch("Enable").props("color=green").classes("font-bold")
             .bind_value(app.state.config_updates["powermanager"], "enabled"))

            with (ui.column().classes("w-full")
                  .bind_visibility_from(app.state.config_updates["powermanager"], "enabled")):
                (ui.select(["wittypi", "pijuice"], label="Board Model").classes("w-full")
                 .bind_value(app.state.config_updates["powermanager"], "model"))
                with ui.row(align_items="center").classes("w-full gap-2"):
                    (ui.number(label="Min. Charge", placeholder=app.state.config.powermanager.charge_min,
                               min=10, max=90, precision=0, step=5, suffix="%",
                               validation={"Required value between 10-90":
                                           lambda v: validate_number(v, 10, 90)}).classes("flex-1")
                     .tooltip("Minimum required charge level to start/continue a recording")
                     .bind_value(app.state.config_updates["powermanager"], "charge_min",
                                 forward=lambda v: int(v) if v is not None else None))
                    (ui.number(label="Check Interval", placeholder=app.state.config.powermanager.charge_check,
                               min=5, max=300, precision=0, step=5, suffix="seconds",
                               validation={"Required value between 5-300":
                                           lambda v: validate_number(v, 5, 300)}).classes("flex-1")
                     .bind_value(app.state.config_updates["powermanager"], "charge_check",
                                 forward=lambda v: int(v) if v is not None else None))

        grid_separator()
        (ui.label("OAK Temperature").classes("font-bold")
         .tooltip("Maximum allowed OAK chip temperature to continue a recording"))
        with ui.row(align_items="center").classes("w-full gap-2"):
            (ui.number(label="Max. Temperature", placeholder=app.state.config.oak.temp_max,
                       min=70, max=100, precision=0, step=1, suffix="°C",
                       validation={"Required value between 70-100":
                                   lambda v: validate_number(v, 70, 100)}).classes("flex-1")
             .bind_value(app.state.config_updates["oak"], "temp_max",
                         forward=lambda v: int(v) if v is not None else None))
            (ui.number(label="Check Interval", placeholder=app.state.config.oak.temp_check,
                       min=5, max=300, precision=0, step=5, suffix="seconds",
                       validation={"Required value between 5-300":
                                   lambda v: validate_number(v, 5, 300)}).classes("flex-1")
             .bind_value(app.state.config_updates["oak"], "temp_check",
                         forward=lambda v: int(v) if v is not None else None))

        grid_separator()
        ui.label("Storage Management").classes("font-bold")
        with ui.row(align_items="center").classes("w-full gap-2"):
            (ui.number(label="Min. Free Space", placeholder=app.state.config.storage.disk_min,
                       min=100, max=10000, precision=0, step=100, suffix="MB",
                       validation={"Required value between 100-10000 MB":
                                   lambda v: validate_number(v, 100, 10000)}).classes("flex-1")
             .tooltip("Minimum required free disk space to start/continue a recording")
             .bind_value(app.state.config_updates["storage"], "disk_min",
                         forward=lambda v: int(v) if v is not None else None))
            (ui.number(label="Check Interval", placeholder=app.state.config.storage.disk_check,
                       min=5, max=300, precision=0, step=5, suffix="seconds",
                       validation={"Required value between 5-300":
                                   lambda v: validate_number(v, 5, 300)}).classes("flex-1")
             .bind_value(app.state.config_updates["storage"], "disk_check",
                         forward=lambda v: int(v) if v is not None else None))

        grid_separator()
        (ui.label("System Logging").classes("font-bold")
         .tooltip("Log system information (temperature, memory, CPU utilization, battery info)"))
        with ui.column().classes("w-full gap-1"):
            (ui.switch("Enable").props("color=green").classes("font-bold")
             .bind_value(app.state.config_updates["logging"], "enabled"))
            (ui.number(label="Log Interval", placeholder=app.state.config.logging.interval,
                       min=1, max=600, precision=0, step=1, suffix="seconds",
                       validation={"Required value between 1-600":
                                   lambda v: validate_number(v, 1, 600)}).classes("w-full")
             .bind_visibility_from(app.state.config_updates["logging"], "enabled")
             .bind_value(app.state.config_updates["logging"], "interval",
                         forward=lambda v: int(v) if v is not None else None))


def create_network_settings():
    """Create UI elements and config binding for network settings."""
    app.state.wifi_networks_ui = []

    def remove_wifi_network(network_row):
        """Remove a specific network row from UI and config"""
        if network_row in app.state.wifi_networks_ui:
            if len(app.state.wifi_networks_ui) > 1:
                idx = app.state.wifi_networks_ui.index(network_row)

                if idx < len(app.state.config_updates["network"]["wifi"]):
                    app.state.config_updates["network"]["wifi"].pop(idx)

                network_row.delete()
                app.state.wifi_networks_ui.pop(idx)
            else:
                ui.notification("At least one Wi-Fi network must be configured!", type="warning", timeout=2)

    def add_wifi_network(networks_column, ssid="", password=""):
        """Add a new Wi-Fi network input field."""
        with networks_column:
            new_network = {"ssid": ssid, "password": password}
            app.state.config_updates["network"]["wifi"].append(new_network)
            idx = len(app.state.config_updates["network"]["wifi"]) - 1

            with ui.row(align_items="baseline").classes("w-full gap-2") as network_row:
                (ui.input(label="SSID").props("clearable").classes("flex-1")
                 .bind_value(app.state.config_updates["network"]["wifi"][idx], "ssid",
                             forward=lambda v: str(v) if v is not None else None))
                (ui.input(label="Password", validation={
                    "Minimum 8 characters": lambda v: v is None or v == "" or len(str(v)) >= 8})
                 .props("clearable").classes("flex-1")
                 .bind_value(app.state.config_updates["network"]["wifi"][idx], "password",
                             forward=lambda v: str(v) if v is not None else None))
                ui.button(color="red", icon="delete",
                          on_click=lambda: remove_wifi_network(network_row)).props("round")

        app.state.wifi_networks_ui.append(network_row)

    with ui.grid(columns="auto 1fr").classes("w-full gap-x-5 items-center"):
        ui.label("Mode").classes("font-bold").tooltip("Network mode of the Raspberry Pi")
        (ui.select(["hotspot", "wifi"], label="Network Mode").classes("w-full")
         .bind_value(app.state.config_updates["network"], "mode"))

        grid_separator()
        ui.label("RPi Hotspot").classes("font-bold")
        with ui.column().classes("w-full"):
            with ui.row(align_items="baseline").classes("w-full gap-2"):
                (ui.input(label="SSID", placeholder=HOSTNAME).props("clearable").classes("flex-1")
                 .bind_value(app.state.config_updates["network"]["hotspot"], "ssid",
                             forward=lambda v: str(v) if v is not None else None))
                (ui.input(label="Password", validation={
                    "Minimum 8 characters": lambda v: v is None or v == "" or len(str(v)) >= 8})
                 .props("clearable").classes("flex-1")
                 .bind_value(app.state.config_updates["network"]["hotspot"], "password",
                             forward=lambda v: str(v) if v is not None else None))

        grid_separator()
        (ui.label("Wi-Fi Networks").classes("font-bold")
         .tooltip("List of Wi-Fi networks that the RPi should connect to (ordered by priority)"))
        wifi_column = ui.column().classes("w-full gap-2")

        with wifi_column:
            app.state.config_updates["network"]["wifi"].clear()
            networks_column = ui.column().classes("w-full gap-2")
            for network in app.state.config.network.wifi:
                add_wifi_network(networks_column, network["ssid"], network["password"])
            ui.button("Add Wi-Fi", color="green", icon="add",
                      on_click=lambda: add_wifi_network(networks_column))


async def update_log_content(selected_log, log_display):
    """Update content of log element based on selected log file."""
    log_display.clear()

    if not selected_log:
        return

    try:
        with open(LOGS_PATH / selected_log, "r", encoding="utf-8") as log_file:
            content = log_file.read()
    except Exception as e:
        log_display.push(f"Error reading log file: {str(e)}", classes="text-red")
        return

    if content.strip():
        for line in content.strip().split("\n"):
            if "INFO" in line:
                log_display.push(line, classes="text-green")
            elif "WARNING" in line:
                log_display.push(line, classes="text-orange")
            elif "ERROR" in line:
                log_display.push(line, classes="text-red")
            else:
                log_display.push(line)
    else:
        log_display.push("Log file is empty", classes="text-gray")


def create_logs_section():
    """Create UI elements for selecting and viewing log files."""
    with ui.column().classes("w-full gap-2"):
        if not app.state.logs:
            ui.label(f"No .log files found in '{LOGS_PATH}'").classes("text-gray")
            return

        log_select_ui = (ui.select(app.state.logs, label="Log File", value=None,
                                   on_change=lambda e: update_log_content(e.value, log_display))
                         .classes("w-full truncate"))

        log_display = (ui.log(max_lines=500).classes("w-full h-96 font-mono text-xs")
                       .bind_visibility_from(log_select_ui, "value",
                                             backward=lambda v: v is not None and v != ""))


async def apply_config_changes(config_name, has_network_changes, config_selected=None):
    """Apply network changes, update config selector and restart the camera with new config."""
    if has_network_changes:
        with ui.dialog() as dialog, ui.card():
            ui.label("Network Configuration Change").classes("text-h6 font-bold")
            ui.label("Applying network configuration changes will interrupt your connection.")
            ui.label("You will probably need to connect to a different network afterwards.")
            ui.label("Do you want to continue?")

            with ui.row().classes("w-full justify-center gap-4 mt-4"):
                ui.button("Cancel", on_click=lambda: dialog.submit(False))
                ui.button("Apply Network Changes", on_click=lambda: dialog.submit(True),
                          color="orange", icon="warning")

        apply_network_changes = await dialog
        if not apply_network_changes:
            if config_selected is not None:
                app.state.config_select_ui.set_value(app.state.config_active)
                ui.notification("Configuration not switched!", type="warning", timeout=2)
            else:
                ui.notification("Configuration not applied!", type="warning", timeout=2)
            return

        ui.notification("Applying network changes in 3 seconds...",
                        position="top", type="info", spinner=True, timeout=3)
        await asyncio.sleep(3)

        try:
            if config_selected is not None:
                set_up_network(dict(config_selected), activate_network=True)
            else:
                set_up_network(app.state.config_updates, activate_network=True)
        except Exception as e:
            ui.notification(f"Network settings failed to apply: {str(e)}", type="negative", timeout=5)
            return

    ui.notification(f"Activating configuration '{config_name}'...",
                    position="top", type="info", spinner=True, timeout=2)
    await asyncio.sleep(0.5)
    update_config_selector(BASE_PATH, config_name)
    app.state.config_active = config_name
    await restart_camera()


async def show_apply_dialog(config_name, has_network_changes):
    """Show dialog to apply changes to current config."""
    with ui.dialog() as dialog, ui.card():
        ui.label(f"Configuration '{config_name}' has been updated.")
        ui.label("Do you want to apply the changes now?")

        with ui.row().classes("w-full justify-center gap-4 mt-4"):
            ui.button("Cancel", on_click=lambda: dialog.submit(False))
            ui.button("Apply Changes", on_click=lambda: dialog.submit(True), color="green")

    apply_changes = await dialog
    if apply_changes:
        await apply_config_changes(config_name, has_network_changes)
    else:
        if has_network_changes:
            ui.notification(
                "Configuration saved but not applied yet! Please apply it to activate your network changes.",
                type="warning", timeout=3)
        else:
            ui.notification(
                "Configuration saved but not applied yet! Will be used for next web app or recording start.",
                type="info", timeout=3)


async def show_activate_dialog(config_name, has_network_changes):
    """Show dialog to activate another config."""
    with ui.dialog() as dialog, ui.card():
        ui.label(f"Configuration saved to '{config_name}'")
        ui.label("Do you want to activate this configuration now?")

        with ui.row().classes("w-full justify-center gap-4 mt-4"):
            ui.button("Cancel", on_click=lambda: dialog.submit(False))
            ui.button("Activate Config", on_click=lambda: dialog.submit(True), color="green")

    activate_config = await dialog
    if activate_config:
        await apply_config_changes(config_name, has_network_changes)
    else:
        # Refresh all UI elements to reflect the still active config (reset config_updates)
        create_ui_layout.refresh()
        ui.notification("Configuration not activated!", type="warning", timeout=2)


async def save_to_file(config_path, suppress_apply_dialog=False):
    """Save configuration to specified file path.""" 
    has_network_changes = check_config_changes(app.state.config.network,
                                               app.state.config_updates["network"])

    config_template_path = BASE_PATH / "configs" / app.state.config_active
    update_config_file(config_path, config_template_path, app.state.config_updates,
                       dict(app.state.config), OPTIONAL_CONFIG_FIELDS)

    ui.notification(f"Configuration saved to '{config_path.name}'!", type="positive", timeout=2)

    app.state.configs = sorted([file.name for file in (BASE_PATH / "configs").glob("*.yaml")
                                if file.name != "config_selector.yaml"])

    if not suppress_apply_dialog:
        if config_path.name == app.state.config_active:
            # Update currently loaded config if saving to same config file
            app.state.config = parse_yaml(config_path)
            await show_apply_dialog(config_path.name, has_network_changes)
        else:
            # Reset config updates if saving to a different config file
            app.state.config_updates = copy.deepcopy(dict(app.state.config))
            await show_activate_dialog(config_path.name, has_network_changes)
    else:
        # When suppressing apply dialog, still update the in-memory config if saving to active config
        if config_path.name == app.state.config_active:
            app.state.config = parse_yaml(config_path)

async def create_new_config():
    """Create a new configuration file."""

    async def config_name_input():
        """Show dialog to enter a name for the new configuration file."""
        with ui.dialog() as dialog, ui.card():
            ui.label("Name for new config file:")
            i = (ui.input(placeholder="config_custom",
                          validation={"Please enter a valid filename":
                                      lambda v: v is not None and all(c.isalnum() or c in "_-" for c in v)})
                 .props("clearable autofocus suffix='.yaml'"))

            with ui.row().classes("w-full justify-center gap-4 mt-4"):
                ui.button("Cancel", on_click=lambda: dialog.submit("cancel"))
                ui.button("Save", on_click=lambda: dialog.submit(i.value), color="green")

        return await dialog

    filename = await config_name_input()
    if not filename:
        ui.notification("Please enter a valid filename!", type="warning", timeout=2)
        return
    if filename == "cancel":
        ui.notification("New config creation cancelled!", type="warning", timeout=2)
        return

    config_new_path = BASE_PATH / "configs" / f"{filename}.yaml"
    if config_new_path.exists():
        if filename == "config_default.yaml":
            ui.notification("Cannot overwrite default configuration!", type="warning", timeout=2)
            return
        if filename == "config_selector.yaml":
            ui.notification("Cannot overwrite config selector!", type="warning", timeout=2)
            return

        with ui.dialog() as dialog, ui.card():
            ui.label(f"File '{filename}.yaml' already exists.")
            ui.label("What would you like to do?")
            with ui.row().classes("w-full justify-center gap-4 mt-4"):
                ui.button("Cancel", on_click=lambda: dialog.submit("cancel"))
                ui.button("Enter New Name", on_click=lambda: dialog.submit("new_name"), color="green")
                ui.button("Overwrite", on_click=lambda: dialog.submit("overwrite"), color="orange")

        action = await dialog
        if action == "cancel":
            ui.notification("New config creation cancelled!", type="warning", timeout=2)
            return
        if action == "new_name":
            await create_new_config()
            return

    await save_to_file(config_new_path)


async def save_config(silent=False, suppress_apply_dialog=False):
    """Save configuration while preserving comments and structure."""
    if app.state.config_active == "config_default.yaml":
        ui.notification("Cannot save changes to default configuration!", type="warning", timeout=2)
        await create_new_config()
        return

    config_current_path = BASE_PATH / "configs" / app.state.config_active

    if silent:
        await save_to_file(config_current_path, suppress_apply_dialog=suppress_apply_dialog)
        return

    with ui.dialog() as dialog, ui.card():
        ui.label(f"Save changes to '{app.state.config_active}'?")
        with ui.row().classes("w-full justify-center gap-4 mt-4"):
            ui.button("Cancel", on_click=lambda: dialog.submit("cancel"))
            ui.button("Create New", on_click=lambda: dialog.submit("new"), color="green")
            ui.button("Overwrite", on_click=lambda: dialog.submit("overwrite"), color="orange")

    action = await dialog
    if action == "cancel":
        ui.notification("Changes not saved!", type="warning", timeout=2)
    elif action == "new":
        await create_new_config()
    elif action == "overwrite":
        await save_to_file(config_current_path, suppress_apply_dialog=suppress_apply_dialog)


async def start_recording():
    """Launch the recording script after shutting down the web app."""
    has_unsaved_changes = check_config_changes(app.state.config, app.state.config_updates)
    if has_unsaved_changes:
        with ui.dialog() as dialog, ui.card():
            ui.label("You have unsaved configuration changes!").classes("text-h6 font-bold")
            ui.label("Do you want to save them before starting the recording?")
            with ui.row().classes("w-full justify-center gap-4 mt-4"):
                ui.button("Cancel", on_click=lambda: dialog.submit("cancel"))
                ui.button("Save Config", on_click=lambda: dialog.submit("save"), color="green", icon="save")
                ui.button("Start Without Saving", on_click=lambda: dialog.submit("proceed"), color="orange")

        action = await dialog
        if action == "cancel":
            ui.notification("Recording start cancelled!", type="warning", timeout=2)
            return
        elif action == "save":
            await save_config()
            return

    with ui.dialog() as dialog, ui.card():
        ui.label("Are you sure you want to stop the web app and start the recording script?")
        with ui.row().classes("w-full justify-center gap-4 mt-4"):
            ui.button("Cancel", on_click=lambda: dialog.submit(False))
            ui.button("Start Recording", on_click=lambda: dialog.submit(True), color="teal", icon="play_circle")

    start_rec = await dialog
    if start_rec:
        app.state.start_recording = True
        ui.notification("Stopping web app and start recording...",
                        position="top", type="ongoing", spinner=True, timeout=3)
        await asyncio.sleep(0.5)
        app.shutdown()


async def confirm_shutdown():
    """Confirm or cancel shutdown of the web app."""
    has_unsaved_changes = check_config_changes(app.state.config, app.state.config_updates)
    if has_unsaved_changes:
        with ui.dialog() as dialog, ui.card():
            ui.label("You have unsaved configuration changes!").classes("text-h6 font-bold")
            ui.label("Do you want to save them before stopping the web app?")
            with ui.row().classes("w-full justify-center gap-4 mt-4"):
                ui.button("Cancel", on_click=lambda: dialog.submit("cancel"))
                ui.button("Save Config", on_click=lambda: dialog.submit("save"), color="green", icon="save")
                ui.button("Stop Without Saving", on_click=lambda: dialog.submit("proceed"), color="orange")

        action = await dialog
        if action == "cancel":
            ui.notification("Web App Shutdown cancelled!", type="warning", timeout=2)
            return
        elif action == "save":
            await save_config()
            return

    with ui.dialog() as dialog, ui.card():
        ui.label("Are you sure you want to stop the web app?")
        with ui.row().classes("w-full justify-center gap-4 mt-4"):
            ui.button("Cancel", on_click=lambda: dialog.submit(False))
            ui.button("Stop App", on_click=lambda: dialog.submit(True), color="red", icon="power_settings_new")

    shutdown = await dialog
    if shutdown:
        ui.notification("Stopping web app...", position="top", type="ongoing", spinner=True, timeout=3)
        await asyncio.sleep(0.5)
        app.shutdown()


async def disconnect():
    """Disconnect all clients from currently running server."""
    for client_id in Client.instances:
        await core.sio.disconnect(client_id)


async def cleanup():
    """Disconnect clients and close running OAK device, start recording if requested."""
    await disconnect()

    # Turn off LEDs before anything else is shut down
    try:
        set_led_off()
        print("LEDs turned off on shutdown.")
    except Exception as e:
        print(f"Error turning off LEDs: {e}")

    if hasattr(app.state, "device") and app.state.device is not None:
        app.state.device.close()

    if hasattr(app.state, "start_recording") and app.state.start_recording:
        subprocess_log(LOGS_PATH, "yolo_tracker_save_hqsync.py")

        with open(LOGS_PATH / "subprocess.log", "a", encoding="utf-8") as log_file_handle:
            subprocess.Popen(
                [sys.executable, str(BASE_PATH / "yolo_tracker_save_hqsync.py")],
                stdout=log_file_handle,
                stderr=log_file_handle,
                start_new_session=True
            )

    # Force exit web app after timeout
    loop = asyncio.get_event_loop()
    loop.call_later(10, lambda: print("Web app forced to exit after timeout.") or sys.exit(0))


def signal_handler(signum, frame):
    """Handle a received signal (e.g. keyboard interrupt) to gracefully shut down the app."""
    print("Signal received, initiating graceful app shutdown...")
    app.shutdown()


# Register cleanup function to be called on app shutdown
app.on_shutdown(cleanup)

# Register signal handler for graceful shutdown if SIGINT or SIGTERM is received
signal.signal(signal.SIGINT, signal_handler)
signal.signal(signal.SIGTERM, signal_handler)

if __name__ == "__main__":
    # Parse config to get web app settings
    config_selector = parse_yaml(BASE_PATH / "configs" / "config_selector.yaml")
    config_active = config_selector.config_active
    config = parse_yaml(BASE_PATH / "configs" / config_active)

    # Check for HTTPS configuration and certificate existence
    https_enabled = config.webapp.https.enabled
    ssl_cert_path = Path.home() / "ssl_certificates" / "cert.pem"
    ssl_key_path = Path.home() / "ssl_certificates" / "key.pem"
    use_https = https_enabled and ssl_cert_path.exists() and ssl_key_path.exists()
    if https_enabled and not use_https:
        print("HTTPS is enabled but no SSL certificates were found. Using HTTP instead.")

    # Set parameters based on HTTPS setting
    protocol = "https" if use_https else "http"
    port = 8443 if use_https else 5000
    ssl_cert = str(ssl_cert_path) if use_https else None
    ssl_key = str(ssl_key_path) if use_https else None

    # Start the web app with specified parameters
    def startup_message():
        """Print startup message with information about web app access."""
        print("Insect Detect web app ready to go!")
        print(f"Access via hostname:   {protocol}://{HOSTNAME}:{port}")
        print(f"Access via IP address: {protocol}://{IP_ADDRESS}:{port}")
        if use_https:
            print("Accept the self-signed SSL certificate in your browser when first connecting.")

    app.on_startup(startup_message)

    ui.run(
        host="0.0.0.0",
        port=port,
        title=f"{HOSTNAME} Web App",
        favicon=str(BASE_PATH / "static" / "favicon.ico"),
        binding_refresh_interval=0.2,  # refresh interval for active links (default: 0.1 seconds)
        show=False,
        reload=False,
        show_welcome_message=False,
        ssl_certfile=ssl_cert,
        ssl_keyfile=ssl_key
    )<|MERGE_RESOLUTION|>--- conflicted
+++ resolved
@@ -51,7 +51,6 @@
 HOSTNAME = socket.gethostname()
 IP_ADDRESS = get_ip_address()
 
-<<<<<<< HEAD
 # Initialize power manager
 get_chargelevel, get_power_info, external_shutdown = init_power_manager("wittypi")
 
@@ -71,11 +70,11 @@
 
 # Blink LED slowly to indicate that the web app is running
 led.blink(on_time=1, off_time=1, background=True)
-=======
+
+
 # Create directory where logs will be stored
 LOGS_PATH = BASE_PATH / "logs"
 LOGS_PATH.mkdir(parents=True, exist_ok=True)
->>>>>>> 09c3dd07
 
 # Set paths for marker files to indicate web app auto-run and streaming mode
 AUTO_RUN_MARKER = BASE_PATH / ".auto_run_active"
@@ -163,19 +162,20 @@
 async def start_camera():
     """Connect to OAK device and start camera with selected configuration."""
 
-<<<<<<< HEAD
     # Only parse config files if this is the initial startup (config not already loaded) - this will help update the UI when switching configs
     if not hasattr(app.state, 'config') or app.state.config is None:
         # Parse active config file and load configuration parameters
-        app.state.config_selector = parse_yaml(base_path / "configs" / "config_selector.yaml")
+        app.state.config_selector = parse_yaml(BASE_PATH / "configs" / "config_selector.yaml")
         app.state.config_active = app.state.config_selector.config_active
-        app.state.config = parse_yaml(base_path / "configs" / app.state.config_active)
+        app.state.config = parse_yaml(BASE_PATH / "configs" / app.state.config_active)
         app.state.config_updates = copy.deepcopy(dict(app.state.config))
         app.state.model_active = app.state.config.detection.model.weights
-        app.state.config_model = parse_json(base_path / "models" / app.state.config.detection.model.config)
-        app.state.models = sorted([file.name for file in (base_path / "models").glob("*.blob")])
-        app.state.configs = sorted([file.name for file in (base_path / "configs").glob("*.yaml")
+        app.state.config_model = parse_json(BASE_PATH / "models" / app.state.config.detection.model.config)
+        app.state.models = sorted([file.name for file in (BASE_PATH / "models").glob("*.blob")])
+        app.state.configs = sorted([file.name for file in (BASE_PATH / "configs").glob("*.yaml")
                                 if file.name != "config_selector.yaml"])
+    app.state.scripts = sorted([file.name for file in BASE_PATH.glob("*.py")])
+    app.state.logs = sorted([file.name for file in LOGS_PATH.glob("*.log")])
         
     # Ensure night section exists in config_updates
     if "night" not in app.state.config_updates:
@@ -184,20 +184,6 @@
         app.state.config_updates["night"]["ir_intensity"] = 0.1
     if "led_brightness" not in app.state.config_updates["night"]:
         app.state.config_updates["night"]["led_brightness"] = 50
-=======
-    # Parse active config file and load configuration parameters
-    app.state.config_selector = parse_yaml(BASE_PATH / "configs" / "config_selector.yaml")
-    app.state.config_active = app.state.config_selector.config_active
-    app.state.config = parse_yaml(BASE_PATH / "configs" / app.state.config_active)
-    app.state.config_updates = copy.deepcopy(dict(app.state.config))
-    app.state.model_active = app.state.config.detection.model.weights
-    app.state.config_model = parse_json(BASE_PATH / "models" / app.state.config.detection.model.config)
-    app.state.models = sorted([file.name for file in (BASE_PATH / "models").glob("*.blob")])
-    app.state.configs = sorted([file.name for file in (BASE_PATH / "configs").glob("*.yaml")
-                                if file.name != "config_selector.yaml"])
-    app.state.scripts = sorted([file.name for file in BASE_PATH.glob("*.py")])
-    app.state.logs = sorted([file.name for file in LOGS_PATH.glob("*.log")])
->>>>>>> 09c3dd07
 
     # Initialize relevant app.state variables
     app.state.use_mono = app.state.config_updates["camera"]["mode"] == "mono"
@@ -231,13 +217,8 @@
     app.state.led_event = threading.Event() 
 
     # Create OAK camera pipeline and start device in USB2 mode
-<<<<<<< HEAD
-    pipeline, app.state.sensor_res = create_pipeline(base_path, app.state.config, app.state.config_model,
+    pipeline, app.state.sensor_res = create_pipeline(BASE_PATH, app.state.config, app.state.config_model,
                                                      use_webapp_config=True, create_xin=True, use_mono=app.state.use_mono)
-=======
-    pipeline, app.state.sensor_res = create_pipeline(BASE_PATH, app.state.config, app.state.config_model,
-                                                     use_webapp_config=True, create_xin=True)
->>>>>>> 09c3dd07
     app.state.device = dai.Device(pipeline, maxUsbSpeed=dai.UsbSpeed.HIGH)
 
     # Create control input queue and frame output queue
@@ -308,7 +289,10 @@
     @app.get("/video/frame")
     async def serve_frame():
         """Serve MJPEG-encoded frame from OAK camera over HTTP and update camera parameters."""
-<<<<<<< HEAD
+        if AUTO_RUN_MARKER.exists():
+            # Create marker file to indicate user interaction (active streaming) if in auto-run mode
+            STREAMING_MARKER.touch()
+
         # Select the correct output queue based on the current mode
         stream_name = "frame_mono" if app.state.use_mono else "frame_rgb"
         if hasattr(app.state, "device") and app.state.device is not None:
@@ -335,32 +319,6 @@
                 except Exception:
                     return Response(content=placeholder_bytes, media_type="image/png")
         return Response(content=placeholder_bytes, media_type="image/png")
-=======
-        if AUTO_RUN_MARKER.exists():
-            # Create marker file to indicate user interaction (active streaming) if in auto-run mode
-            STREAMING_MARKER.touch()
-
-        if hasattr(app.state, "q_frame") and app.state.q_frame and app.state.q_frame.has():
-            # Get MJPEG-encoded HQ frame and associated data (synced with tracker output)
-            frame_dai = app.state.q_frame.get()          # depthai.ImgFrame (type: BITSTREAM)
-            frame_bytes = frame_dai.getData().tobytes()  # convert bitstream (numpy array) to bytes
-
-            # Update camera parameters twice per second
-            app.state.frame_count += 1
-            current_time = time.monotonic()
-            elapsed_time = current_time - app.state.prev_time
-            if elapsed_time > 0.5:
-                app.state.fps = round(app.state.frame_count / elapsed_time, 2)
-                app.state.lens_pos = frame_dai.getLensPosition()
-                app.state.iso_sens = frame_dai.getSensitivity()
-                app.state.exp_time = frame_dai.getExposureTime().total_seconds() * 1000  # milliseconds
-                app.state.frame_count = 0
-                app.state.prev_time = current_time
-
-            return Response(content=frame_bytes, media_type="image/jpeg")
-        else:
-            return Response(content=placeholder_bytes, media_type="image/png")
->>>>>>> 09c3dd07
 
 
 async def update_frame():
@@ -578,8 +536,7 @@
 
 
 def create_control_elements():
-<<<<<<< HEAD
-    """Create elements for camera, web app and config control."""
+    """Create UI elements and config binding for camera, web app and config control."""
     # Select camera mode (RGB or Mono Left)
     with ui.row(align_items="center").classes("w-full gap-2 mb-2"):
         ui.label("Camera Mode:").classes("font-bold")
@@ -588,9 +545,6 @@
          forward=lambda v: "mono" if v == "Mono Left" else "rgb",
          backward=lambda v: "Mono Left" if v == "mono" else "RGB"))
     
-=======
-    """Create UI elements and config binding for camera, web app and config control."""
->>>>>>> 09c3dd07
     # Slider for manual focus control (only visible if focus mode is set to "manual")
     with ui.column().classes("w-full gap-0 mb-0").bind_visibility_from(app.state, "manual_focus_enabled"):
         ui.label("Manual Focus:").classes("font-bold")
@@ -963,41 +917,11 @@
                                    lambda v: validate_number(v, 320, 3840, 32)}).classes("flex-1")
              .bind_value(app.state.config_updates["camera"]["resolution"], "width",
                          forward=lambda v: int(v) if v is not None else None))
-<<<<<<< HEAD
-
-            grid_separator()
-            (ui.label("Resolution").classes("font-bold")
-             .tooltip("Resolution of captured images (HQ frames)"))
-            with ui.row(align_items="center").classes("w-full gap-2"):
-                (ui.number(label="Width", placeholder=app.state.config.camera.resolution.width,
-                           min=320, max=3840, precision=0, step=32,
-                           validation={"Required value between 320-3840 (multiple of 32)":
-                                       lambda v: validate_number(v, 320, 3840, 32)})
-                 .classes("flex-1")
-                 .bind_value(app.state.config_updates["camera"]["resolution"], "width",
-                             forward=lambda v: int(v) if v is not None else None))
-                (ui.number(label="Height", placeholder=app.state.config.camera.resolution.height,
-                           min=320, max=2160, precision=0, step=2,
-                           validation={"Required value between 320-2160 (multiple of 2)":
-                                       lambda v: validate_number(v, 320, 2160, 2)})
-                 .classes("flex-1")
-                 .bind_value(app.state.config_updates["camera"]["resolution"], "height",
-                             forward=lambda v: int(v) if v is not None else None))
-
-            grid_separator()
-            (ui.label("JPEG Quality").classes("font-bold")
-             .tooltip("JPEG quality of captured images"))
-            (ui.number(label="JPEG Quality", placeholder=app.state.config.camera.jpeg_quality,
-                       min=10, max=100, precision=0, step=1,
-                       validation={"Required value between 10-100": lambda v: validate_number(v, 10, 100)})
-             .bind_value(app.state.config_updates["camera"], "jpeg_quality",
-=======
             (ui.number(label="Height", placeholder=app.state.config.camera.resolution.height,
                        min=320, max=2160, precision=0, step=2,
                        validation={"Required value between 320-2160 (multiple of 2)":
                                    lambda v: validate_number(v, 320, 2160, 2)}).classes("flex-1")
              .bind_value(app.state.config_updates["camera"]["resolution"], "height",
->>>>>>> 09c3dd07
                          forward=lambda v: int(v) if v is not None else None))
 
         grid_separator()

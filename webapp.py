--- conflicted
+++ resolved
@@ -426,7 +426,6 @@
         (ui.range(min=0, max=255, step=1, on_change=preview_focus_range).props("label")
          .bind_value(app.state.config_updates["camera"]["focus"]["lens_position"], "range"))
 
-<<<<<<< HEAD
 
     # Silders for mono manual controls (only visible in mono mode and if control queue is available)
     if app.state.use_mono:
@@ -507,9 +506,6 @@
                 ui.slider(min=0, max=255, step=5, value=app.state.led_brightness, on_change=on_brightness_change).classes("w-full")
 
     
-    # Switches to toggle dark mode and model/tracker overlay
-=======
->>>>>>> e9b68de4
     with ui.row(align_items="center").classes("w-full gap-4"):
         # Switches to toggle dark mode and model/tracker overlay
         (ui.switch("Dark", value=True).props("color=green").classes("font-bold")
